#!/usr/bin/env python3
"""
ScaBench Baseline Runner
Official baseline security analyzer for ScaBench smart contract audit benchmarks.
"""

import json
import os
import sys
import argparse
import hashlib
from pathlib import Path
from typing import Dict, List, Any, Optional
from datetime import datetime
from dataclasses import dataclass, asdict
from enum import Enum

# Rich for console output
from rich.console import Console
from rich.progress import Progress, SpinnerColumn, TextColumn, BarColumn, TimeRemainingColumn
from rich.panel import Panel
from rich.table import Table
from rich import box

# LLM for analysis
import llm

console = Console()


class Severity(str, Enum):
    """Vulnerability severity levels."""
    CRITICAL = "critical"
    HIGH = "high"
    MEDIUM = "medium"
    LOW = "low"


@dataclass
class Finding:
    """A security vulnerability finding."""
    title: str
    description: str
    vulnerability_type: str
    severity: str
    confidence: float
    location: str
    file: str
    id: str = ""
    reported_by_model: str = ""
    status: str = "proposed"

    def __post_init__(self):
        """Generate ID if not provided."""
        if not self.id:
            id_source = f"{self.file}:{self.title}"
            self.id = hashlib.md5(id_source.encode()).hexdigest()[:16]


@dataclass
class AnalysisResult:
    """Result from analyzing a project."""
    project: str
    timestamp: str
    files_analyzed: int
    files_skipped: int
    total_findings: int
    findings: List[Finding]
    token_usage: Dict[str, int]


class BaselineRunner:
    """Main baseline analysis runner."""

    def __init__(self, config: Optional[Dict[str, Any]] = None):
        """Initialize the baseline runner with optional configuration."""
        self.config = config or {}
<<<<<<< HEAD
        self.model = self.config.get('model', 'gpt-5-mini')
        self.reasoning_effort = self.config.get('reasoning_effort', 'high')  # Default to high for baseline
=======
        self.model_id = self.config.get('model', 'gpt-4o-mini')
>>>>>>> 81b9d0d4
        self.api_key = self.config.get('api_key') or os.getenv("OPENAI_API_KEY")

        if not self.api_key:
            # llm will fall back to other key mechanisms, so this is not a fatal error
            # We will pass the key to the prompt method if it exists.
            pass

        try:
            self.model = llm.get_model(self.model_id)
        except llm.UnknownModelError:
            console.print(f"[red]Error: Model '{self.model_id}' not found. Is the plugin installed?[/red]")
            raise
        except Exception as e:
            console.print(f"[red]Error initializing LLM model: {e}[/red]")
            raise

    def analyze_file(self, file_path: Path, content: str) -> tuple[List[Finding], int, int]:
        """Analyze a single file for security vulnerabilities.
        
        Returns:
            Tuple of (findings, input_tokens, output_tokens)
        """
        console.print(f"[dim]  → Analyzing {file_path.name} ({len(content)} bytes)[/dim]")
        
        system_prompt = """You are a security auditor analyzing smart contract code for vulnerabilities.

Analyze the provided code file and identify security vulnerabilities. For each vulnerability found, provide:

1. A clear title describing the issue
2. A detailed description including:
   - What the vulnerability is
   - Where it occurs (function name, line references)
   - Why it's a security issue
   - Potential impact
3. The vulnerability type (e.g., reentrancy, access control, integer overflow, etc.)
4. Severity level (critical, high, medium, low)
5. Confidence level (0.0 to 1.0)

Focus on REAL security issues that could lead to:
- Loss of funds
- Unauthorized access
- Denial of service
- Data corruption
- Privilege escalation
- Protocol manipulation

DO NOT report:
- Code quality issues without security impact
- Gas optimization suggestions unless they prevent DoS
- Style or naming convention issues
- Missing comments or documentation
- Theoretical issues without practical exploit paths

Return your findings as a JSON array. If no vulnerabilities found, return empty array: []

Example response:
[
  {
    "title": "Reentrancy vulnerability in withdraw function",
    "description": "The withdraw function sends ETH before updating state...",
    "vulnerability_type": "reentrancy",
    "severity": "high",
    "confidence": 0.9,
    "location": "withdraw() function, line 45"
  }
]"""

        user_prompt = f"""Analyze this {file_path.suffix} file for security vulnerabilities:

File: {file_path.name}
```{file_path.suffix[1:] if file_path.suffix else 'txt'}
{content}
```

Identify and report security vulnerabilities found."""

        try:
<<<<<<< HEAD
            # Add reasoning_effort for supported models
            extra_params = {}
            if self.model in ['gpt-5-mini', 'gpt-5']:
                # Use configured reasoning effort for baseline analysis
                extra_params['reasoning_effort'] = self.reasoning_effort
            
            response = self.client.chat.completions.create(
                model=self.model,
                messages=[
                    {"role": "system", "content": system_prompt},
                    {"role": "user", "content": user_prompt}
                ],
                response_format={"type": "json_object"},
                **extra_params
=======
            response = self.model.prompt(
                user_prompt,
                system=system_prompt,
                key=self.api_key,
                # Request a JSON response that conforms to a schema
                schema={
                    "type": "array",
                    "items": {
                        "type": "object",
                        "properties": {
                            "title": {"type": "string"},
                            "description": {"type": "string"},
                            "vulnerability_type": {"type": "string"},
                            "severity": {"type": "string", "enum": ["critical", "high", "medium", "low"]},
                            "confidence": {"type": "number", "minimum": 0.0, "maximum": 1.0},
                            "location": {"type": "string"},
                        },
                        "required": ["title", "description", "vulnerability_type", "severity", "confidence", "location"],
                    },
                },
>>>>>>> 81b9d0d4
            )

            # Extract token usage
            usage = response.usage
            input_tokens = usage.prompt_tokens if hasattr(usage, 'prompt_tokens') else 0
            output_tokens = usage.completion_tokens if hasattr(usage, 'completion_tokens') else 0
            
            # Parse response
            result = json.loads(response.text())
            
            # Handle different response formats
            findings_data = []
            if isinstance(result, list):
                findings_data = result
            elif isinstance(result, dict):
                if 'findings' in result:
                    findings_data = result['findings']
                elif 'vulnerabilities' in result:
                    findings_data = result['vulnerabilities']
                elif 'title' in result:  # Single finding
                    findings_data = [result]
            
            # Convert to Finding objects
            findings = []
            for f_data in findings_data:
                finding = Finding(
                    title=f_data.get('title', 'Unknown'),
                    description=f_data.get('description', ''),
                    vulnerability_type=f_data.get('vulnerability_type', 'other'),
                    severity=f_data.get('severity', 'medium'),
                    confidence=f_data.get('confidence', 0.5),
                    location=f_data.get('location', 'unknown'),
                    file=str(file_path.name),
                    reported_by_model=self.model.model_id
                )
                findings.append(finding)
            
            if findings:
                console.print(f"[green]  → Found {len(findings)} vulnerabilities[/green]")
            else:
                console.print(f"[yellow]  → No vulnerabilities found[/yellow]")
            
            return findings, input_tokens, output_tokens
            
        except Exception as e:
            console.print(f"[red]Error analyzing {file_path.name}: {e}[/red]")
            return [], 0, 0
    
    
    def analyze_project(self, 
                       project_name: str,
                       source_dir: Path,
                       file_patterns: Optional[List[str]] = None) -> AnalysisResult:
        """Analyze a project for security vulnerabilities.
        
        Args:
            project_name: Name of the project
            source_dir: Directory containing source files
            file_patterns: List of glob patterns for files to analyze
            
        Returns:
            AnalysisResult with findings
        """
        console.print(f"\n[bold cyan]Analyzing project: {project_name}[/bold cyan]")
        
        # Find files to analyze
        if file_patterns:
            files = []
            for pattern in file_patterns:
                files.extend(source_dir.glob(pattern))
        else:
            # Default to common smart contract patterns
            patterns = ['**/*.sol', '**/*.vy', '**/*.cairo', '**/*.rs', '**/*.move']
            files = []
            for pattern in patterns:
                files.extend(source_dir.glob(pattern))
        
        # Remove duplicates and filter
        files = list(set(files))
        files = [f for f in files if f.is_file() and 'test' not in f.name.lower()]
        
        if not files:
            console.print(f"[yellow]No files found to analyze[/yellow]")
            return AnalysisResult(
                project=project_name,
                timestamp=datetime.now().isoformat(),
                files_analyzed=0,
                files_skipped=0,
                total_findings=0,
                findings=[],
                token_usage={'input_tokens': 0, 'output_tokens': 0, 'total_tokens': 0}
            )
        
        console.print(f"[dim]Found {len(files)} files to analyze[/dim]")
        
        # Analyze files
        all_findings = []
        files_analyzed = 0
        files_skipped = 0
        total_input_tokens = 0
        total_output_tokens = 0
        
        with Progress(
            SpinnerColumn(),
            TextColumn("[progress.description]{task.description}"),
            BarColumn(),
            TextColumn("[progress.percentage]{task.percentage:>3.0f}%"),
            TimeRemainingColumn(),
            console=console,
            transient=False
        ) as progress:
            task = progress.add_task(f"Analyzing {len(files)} files...", total=len(files))
            
            for file_path in files:
                progress.update(task, description=f"Analyzing {file_path.name}...")
                
                try:
                    with open(file_path, 'r', encoding='utf-8') as f:
                        content = f.read()
                    
                    if not content.strip():
                        files_skipped += 1
                        progress.advance(task)
                        continue
                    
                    findings, input_tokens, output_tokens = self.analyze_file(file_path, content)
                    all_findings.extend(findings)
                    files_analyzed += 1
                    total_input_tokens += input_tokens
                    total_output_tokens += output_tokens
                    
                except Exception as e:
                    console.print(f"[red]Error processing {file_path.name}: {e}[/red]")
                    files_skipped += 1
                
                progress.advance(task)
        
        # Deduplicate findings
        unique_findings = {}
        for finding in all_findings:
            if finding.id not in unique_findings:
                unique_findings[finding.id] = finding
        
        result = AnalysisResult(
            project=project_name,
            timestamp=datetime.now().isoformat(),
            files_analyzed=files_analyzed,
            files_skipped=files_skipped,
            total_findings=len(unique_findings),
            findings=list(unique_findings.values()),
            token_usage={
                'input_tokens': total_input_tokens,
                'output_tokens': total_output_tokens,
                'total_tokens': total_input_tokens + total_output_tokens
            }
        )
        
        # Print summary
        self._print_summary(result)
        
        return result
    
    def _print_summary(self, result: AnalysisResult):
        """Print analysis summary."""
        console.print(f"\n[bold]Summary for {result.project}:[/bold]")
        console.print(f"  Files analyzed: {result.files_analyzed}")
        console.print(f"  Files skipped: {result.files_skipped}")
        console.print(f"  Total findings: {result.total_findings}")
        console.print(f"  Token usage: {result.token_usage['total_tokens']:,}")
        
        if result.findings:
            # Count by severity
            severity_counts = {}
            for finding in result.findings:
                sev = finding.severity
                severity_counts[sev] = severity_counts.get(sev, 0) + 1
            
            console.print("  By severity:")
            for sev in [Severity.CRITICAL, Severity.HIGH, Severity.MEDIUM, Severity.LOW]:
                if sev.value in severity_counts:
                    color = {
                        Severity.CRITICAL: 'red',
                        Severity.HIGH: 'orange1',
                        Severity.MEDIUM: 'yellow',
                        Severity.LOW: 'green'
                    }[sev]
                    console.print(f"    [{color}]{sev.value.capitalize()}:[/{color}] {severity_counts[sev.value]}")
    
    def save_result(self, result: AnalysisResult, output_dir: Path) -> Path:
        """Save analysis result to JSON file."""
        output_dir.mkdir(parents=True, exist_ok=True)
        output_file = output_dir / f"baseline_{result.project}.json"
        
        # Convert to dict for JSON serialization
        result_dict = asdict(result)
        result_dict['findings'] = [asdict(f) for f in result.findings]
        
        with open(output_file, 'w', encoding='utf-8') as f:
            json.dump(result_dict, f, indent=2)
        
        console.print(f"[green]Results saved to: {output_file}[/green]")
        return output_file


def main():
    parser = argparse.ArgumentParser(
        description='ScaBench Baseline Runner - Official baseline security analyzer',
        formatter_class=argparse.RawDescriptionHelpFormatter,
        epilog="""
Examples:
  # Analyze a single project
  %(prog)s --project my_project --source /path/to/source
  
  # Analyze specific file patterns
  %(prog)s --project my_project --source /path/to/source --patterns "src/*.sol" "contracts/*.sol"
  
  # Use specific model
  %(prog)s --project my_project --source /path/to/source --model gpt-4o
  
  # Custom output directory
  %(prog)s --project my_project --source /path/to/source --output results/
        """
    )
    
    parser.add_argument('--project', '-p', required=True,
                       help='Project name to analyze')
    parser.add_argument('--source', '-s', required=True,
                       help='Source directory containing project files')
    parser.add_argument('--output', '-o', default='baseline_results',
                       help='Output directory for results (default: baseline_results)')
<<<<<<< HEAD
    parser.add_argument('--model', '-m', default='gpt-5-mini',
                       help='OpenAI model to use (default: gpt-5-mini)')
    parser.add_argument('--reasoning-effort', default='high',
                       choices=['low', 'medium', 'high'],
                       help='Reasoning effort level for supported models (default: high)')
=======
    parser.add_argument('--model', '-m', default='gpt-4o-mini',
                       help='LLM model to use (default: gpt-4o-mini)')
>>>>>>> 81b9d0d4
    parser.add_argument('--patterns', nargs='+', metavar='PATTERN',
                       help='File patterns to analyze (e.g., "*.sol" "contracts/*.vy")')
    parser.add_argument('--api-key', help='OpenAI API key (or set OPENAI_API_KEY env var)')
    parser.add_argument('--config', '-c', help='Configuration file (JSON)')
    
    args = parser.parse_args()
    
    # Load configuration
    config = {}
    if args.config:
        with open(args.config, 'r') as f:
            config = json.load(f)
    
    # Override with command line arguments
    if args.model:
        config['model'] = args.model
    if args.api_key:
        config['api_key'] = args.api_key
    if hasattr(args, 'reasoning_effort'):
        config['reasoning_effort'] = args.reasoning_effort
    
    # Print header
    console.print(Panel.fit(
        "[bold cyan]SCABENCH BASELINE RUNNER[/bold cyan]\n"
<<<<<<< HEAD
        f"[dim]Model: {config.get('model', 'gpt-5-mini')}[/dim]\n"
        f"[dim]Reasoning: {config.get('reasoning_effort', 'high')}[/dim]",
=======
        f"[dim]Model: {config.get('model', 'gpt-4o-mini')}[/dim]",
>>>>>>> 81b9d0d4
        border_style="cyan"
    ))
    
    try:
        # Initialize runner
        runner = BaselineRunner(config)
        
        # Run analysis
        source_dir = Path(args.source)
        if not source_dir.exists():
            console.print(f"[red]Error: Source directory not found: {source_dir}[/red]")
            sys.exit(1)
        
        result = runner.analyze_project(
            project_name=args.project,
            source_dir=source_dir,
            file_patterns=args.patterns
        )
        
        # Save results
        output_dir = Path(args.output)
        output_file = runner.save_result(result, output_dir)
        
        # Final summary
        console.print("\n" + "="*60)
        console.print(Panel(
            f"[bold green]ANALYSIS COMPLETE[/bold green]\n\n"
            f"Project: {result.project}\n"
            f"Files analyzed: {result.files_analyzed}\n"
            f"Total findings: {result.total_findings}\n"
            f"Results saved to: {output_file}",
            border_style="green"
        ))
        
    except ValueError as e:
        console.print(f"[red]Configuration error: {e}[/red]")
        sys.exit(1)
    except Exception as e:
        console.print(f"[red]Error: {e}[/red]")
        import traceback
        traceback.print_exc()
        sys.exit(1)


if __name__ == "__main__":
    main()<|MERGE_RESOLUTION|>--- conflicted
+++ resolved
@@ -75,12 +75,8 @@
     def __init__(self, config: Optional[Dict[str, Any]] = None):
         """Initialize the baseline runner with optional configuration."""
         self.config = config or {}
-<<<<<<< HEAD
-        self.model = self.config.get('model', 'gpt-5-mini')
+        self.model_id = self.config.get('model', 'gpt-5-mini')
         self.reasoning_effort = self.config.get('reasoning_effort', 'high')  # Default to high for baseline
-=======
-        self.model_id = self.config.get('model', 'gpt-4o-mini')
->>>>>>> 81b9d0d4
         self.api_key = self.config.get('api_key') or os.getenv("OPENAI_API_KEY")
 
         if not self.api_key:
@@ -158,22 +154,11 @@
 Identify and report security vulnerabilities found."""
 
         try:
-<<<<<<< HEAD
-            # Add reasoning_effort for supported models
+            # Build extra params for models that support reasoning effort
             extra_params = {}
-            if self.model in ['gpt-5-mini', 'gpt-5']:
-                # Use configured reasoning effort for baseline analysis
+            if self.model_id in ['gpt-5-mini', 'gpt-5']:
                 extra_params['reasoning_effort'] = self.reasoning_effort
             
-            response = self.client.chat.completions.create(
-                model=self.model,
-                messages=[
-                    {"role": "system", "content": system_prompt},
-                    {"role": "user", "content": user_prompt}
-                ],
-                response_format={"type": "json_object"},
-                **extra_params
-=======
             response = self.model.prompt(
                 user_prompt,
                 system=system_prompt,
@@ -194,16 +179,26 @@
                         "required": ["title", "description", "vulnerability_type", "severity", "confidence", "location"],
                     },
                 },
->>>>>>> 81b9d0d4
+                **extra_params
             )
 
             # Extract token usage
-            usage = response.usage
-            input_tokens = usage.prompt_tokens if hasattr(usage, 'prompt_tokens') else 0
-            output_tokens = usage.completion_tokens if hasattr(usage, 'completion_tokens') else 0
+            usage = response.usage if hasattr(response, 'usage') else None
+            input_tokens = 0
+            output_tokens = 0
+            if usage:
+                input_tokens = usage.prompt_tokens if hasattr(usage, 'prompt_tokens') else 0
+                output_tokens = usage.completion_tokens if hasattr(usage, 'completion_tokens') else 0
             
             # Parse response
-            result = json.loads(response.text())
+            if hasattr(response, 'text'):
+                result_text = response.text()
+            elif hasattr(response, 'content'):
+                result_text = response.content
+            else:
+                result_text = str(response)
+                
+            result = json.loads(result_text)
             
             # Handle different response formats
             findings_data = []
@@ -228,7 +223,7 @@
                     confidence=f_data.get('confidence', 0.5),
                     location=f_data.get('location', 'unknown'),
                     file=str(file_path.name),
-                    reported_by_model=self.model.model_id
+                    reported_by_model=self.model_id
                 )
                 findings.append(finding)
             
@@ -425,16 +420,11 @@
                        help='Source directory containing project files')
     parser.add_argument('--output', '-o', default='baseline_results',
                        help='Output directory for results (default: baseline_results)')
-<<<<<<< HEAD
     parser.add_argument('--model', '-m', default='gpt-5-mini',
-                       help='OpenAI model to use (default: gpt-5-mini)')
+                       help='LLM model to use (default: gpt-5-mini)')
     parser.add_argument('--reasoning-effort', default='high',
                        choices=['low', 'medium', 'high'],
                        help='Reasoning effort level for supported models (default: high)')
-=======
-    parser.add_argument('--model', '-m', default='gpt-4o-mini',
-                       help='LLM model to use (default: gpt-4o-mini)')
->>>>>>> 81b9d0d4
     parser.add_argument('--patterns', nargs='+', metavar='PATTERN',
                        help='File patterns to analyze (e.g., "*.sol" "contracts/*.vy")')
     parser.add_argument('--api-key', help='OpenAI API key (or set OPENAI_API_KEY env var)')
@@ -459,12 +449,8 @@
     # Print header
     console.print(Panel.fit(
         "[bold cyan]SCABENCH BASELINE RUNNER[/bold cyan]\n"
-<<<<<<< HEAD
         f"[dim]Model: {config.get('model', 'gpt-5-mini')}[/dim]\n"
         f"[dim]Reasoning: {config.get('reasoning_effort', 'high')}[/dim]",
-=======
-        f"[dim]Model: {config.get('model', 'gpt-4o-mini')}[/dim]",
->>>>>>> 81b9d0d4
         border_style="cyan"
     ))
     
